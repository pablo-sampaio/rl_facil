--- conflicted
+++ resolved
@@ -128,11 +128,7 @@
 
     # ATENÇÃO para a mudança: agora, o critério de parada é pela quantidade de passos
     # e não pela quantidade de episódios (agora estamos seguindo o padrão da área)
-<<<<<<< HEAD
-    NUM_STEPS = 50_000
-=======
     NUM_STEPS = 80_000
->>>>>>> eb727506
     GAMMA     = 0.99
     NSTEP     = 8
     POLICY_LR = 15e-5
